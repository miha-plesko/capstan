#!/bin/sh

package=github.com/cloudius-systems/capstan
version=$(scripts/version)

OLDIFS=$IFS
IFS=' '; set -- $(go version)
IFS='.'; set -- $3
IFS=$OLDIFS
if [ $2 -gt 4 ]; then
    link_operator="="
else
    link_operator=" "
fi

go get $package
<<<<<<< HEAD
go build -ldflags "-X main.VERSION$link_operator'$version'" $package
=======
go build -a -ldflags "-X main.VERSION$link_operator'$version' -w -s" -tags netgo $package
>>>>>>> 3457dbe6
go install $package<|MERGE_RESOLUTION|>--- conflicted
+++ resolved
@@ -14,9 +14,5 @@
 fi
 
 go get $package
-<<<<<<< HEAD
-go build -ldflags "-X main.VERSION$link_operator'$version'" $package
-=======
 go build -a -ldflags "-X main.VERSION$link_operator'$version' -w -s" -tags netgo $package
->>>>>>> 3457dbe6
 go install $package