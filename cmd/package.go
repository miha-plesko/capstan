/*
 * Copyright (C) 2015 XLAB, Ltd.
 *
 * This work is open source software, licensed under the terms of the
 * BSD license as described in the LICENSE file in the top-level directory.
 */

package cmd

import (
	"archive/tar"
	"compress/gzip"
	"fmt"
	"io"
	"io/ioutil"
	"os"
	"path/filepath"
	"regexp"
	"strings"

	"github.com/mikelangelo-project/capstan/core"
	"github.com/mikelangelo-project/capstan/runtime"
	"github.com/mikelangelo-project/capstan/util"
	"gopkg.in/yaml.v2"
)

func InitPackage(packagePath string, p *core.Package) error {
	// We have to create hte package directory and it's metadata directory.
	metaPath := filepath.Join(packagePath, "meta")

	fmt.Printf("Initializing package in %s\n", metaPath)

	// Create the meta dir.
	if err := os.MkdirAll(metaPath, 0755); err != nil {
		return err
	}

	// Save basic package data to YAML.
	d, err := yaml.Marshal(p)
	if err != nil {
		return err
	}

	// Save serialised YAML file to the appropriate place in the metadata directory.
	err = ioutil.WriteFile(filepath.Join(metaPath, "package.yaml"), d, 0644)
	if err != nil {
		return err
	}

	return nil
}

func BuildPackage(packageDir string) (string, error) {
	fmt.Println("Building package")

	pkg, err := core.ParsePackageManifest(filepath.Join(packageDir, "meta", "package.yaml"))
	if err != nil {
		return "", err
	}

	mpmname := fmt.Sprintf("%s.mpm", pkg.Name)
	target := filepath.Join(packageDir, mpmname)
	mpmfile, err := os.Create(target)
	if err != nil {
		return "", err
	}

	defer mpmfile.Close()

	gzWriter := gzip.NewWriter(mpmfile)
	defer gzWriter.Close()
	tarball := tar.NewWriter(gzWriter)
	defer tarball.Close()

	err = filepath.Walk(packageDir, func(path string, info os.FileInfo, err error) error {
		if err != nil {
			return err
		}

		relPath := strings.TrimPrefix(path, packageDir)

		// TODO(miha-plesko): respect .capstanignore instead hard-coding

		// Skip the MPM package file or the collected package content..
		if filepath.Base(path) == mpmname || strings.HasPrefix(relPath, "/mpm-pkg") {
			return nil
		}

		link := ""
		// Check whether the current path is a link
		if info.Mode()&os.ModeSymlink == os.ModeSymlink {
			// Get the link target. It is relative to the link.
			//if link, err = filepath.EvalSymlinks(path); err != nil {
			if link, err = os.Readlink(path); err != nil {
				return err
			}
		}

		// Link is an empty string in case the path represents a regular file or dir.
		header, err := tar.FileInfoHeader(info, link)
		if err != nil {
			return err
		}

		// Since the default initialisation uses only the basename for the name
		// we have to use a path relative to the package in order to presserve
		// hierarchy.
		if info.IsDir() {
			header.Name = relPath + "/"
		} else {
			header.Name = relPath
		}

		if err := tarball.WriteHeader(header); err != nil {
			return err
		}

		switch {
		case info.Mode()&os.ModeSymlink == os.ModeSymlink:
			return nil

		case info.Mode().IsDir():
			return nil

		case info.Mode().IsRegular():
			file, err := os.Open(path)
			if err != nil {
				return err
			}

			defer file.Close()
			_, err = io.Copy(tarball, file)

			return err

		default:
			return fmt.Errorf("File %s has unsupported mode %v", path, info.Mode())
		}
	})

	if err != nil {
		return "", err
	}

	fmt.Printf("Package built and stored in %s\n", target)

	return target, nil
}

// ComposePackage uses the contents of the specified package directory and
// create a (QEMU) virtual machine image. The image consists of all of the
// required packages.
// If updatePackage is set, ComposePackage tries to update an existing image
// by comparing previous MD5 hashes to the ones in the current package
// directory. Only modified files are uploaded and no file deletions are
// possible at this time.
func ComposePackage(repo *util.Repo, imageSize int64, updatePackage, verbose, pullMissing bool,
	packageDir, appName string, bootOpts *BootOptions) error {

	// Package content should be collected in a subdirectory called mpm-pkg.
	targetPath := filepath.Join(packageDir, "mpm-pkg")
	// Remove collected directory afterwards.
	defer os.RemoveAll(targetPath)

	// Construct final bootcmd for the image.
	commandLine, err := bootOpts.GetCmd()
	if err != nil {
		return err
	}

	// First, collect the contents of the package.
	if err := CollectPackage(repo, packageDir, pullMissing, bootOpts.Boot, verbose); err != nil {
		return err
	}

	// If all is well, we have to start preparing the files for upload.
	paths, err := collectDirectoryContents(targetPath)
	if err != nil {
		return err
	}

	// Get the path of imported image.
	imagePath := repo.ImagePath("qemu", appName)
	// Check whether the image already exists.
	imageExists := false
	if _, err = os.Stat(imagePath); !os.IsNotExist(err) {
		imageExists = true
	}

	imageCachePath := repo.ImageCachePath("qemu", appName)
	var imageCache core.HashCache

	// If the user requested new image or requested to update a non-existent image,
	// initialize it first.
	if !updatePackage || !imageExists {
		// Initialize an empty image based on the provided loader image. imageSize is used to
		// determine the size of the user partition. Use default loader image.
		if err := repo.InitializeImage("", appName, imageSize); err != nil {
			return fmt.Errorf("Failed to initialize empty image named %s.\nError was: %s", appName, err)
		}
	} else {
		// We are updating an existing image so try to parse the cache
		// config file. Note that we are not interested in any errors as
		// no-cache or invalid cache means that all files will be uploaded.
		imageCache, _ = core.ParseHashCache(imageCachePath)
	}

	// Upload the specified path onto virtual image.
	imageCache, err = UploadPackageContents(repo, imagePath, paths, imageCache, verbose)
	if err != nil {
		return err
	}

	// Save the new image cache
	imageCache.WriteToFile(imageCachePath)

	// Set the command line.
	if err = util.SetCmdLine(imagePath, commandLine); err != nil {
		return err
	}
	fmt.Printf("Command line set to: '%s'\n", commandLine)

	return nil
}

// CollectPackage will try to resolve all of the dependencies of the given package
// and collect the content in the $CWD/mpm-pkg directory.
func CollectPackage(repo *util.Repo, packageDir string, pullMissing bool, customBoot string, verbose bool) error {
	// Get the manifest file of the given package.
	pkg, err := core.ParsePackageManifest(filepath.Join(packageDir, "meta", "package.yaml"))
	if err != nil {
		return err
	}

	runtime, err := core.PackageRunManifestGeneral(filepath.Join(packageDir, "meta", "run.yaml"))
	if err != nil {
		return err
	}

	// If runtime is known, then we add runtime dependencies to the list.
	if runtime != nil && len(runtime.GetDependencies()) > 0 {
		fmt.Printf("Prepending '%s' runtime dependencies to dep list: %s\n",
			runtime.GetRuntimeName(), runtime.GetDependencies())
		pkg.Require = append(runtime.GetDependencies(), pkg.Require...)
	}

	// The bootstrap package is implicitly required by every application package,
	// so we add it to the list of required packages. Even if user has added
	// the bootstrap manually, this will not result in overhead.
	pkg.Require = append(pkg.Require, "osv.bootstrap")

	// Look for all dependencies and make sure they are all available in the repository.
	requiredPackages, err := repo.GetPackageDependencies(pkg, pullMissing)
	if err != nil {
		return err
	}

	targetPath := filepath.Join(packageDir, "mpm-pkg")

	// Delete old 'mpm-package' folder if exists
	if _, err := os.Stat(targetPath); err == nil {
		if err = os.RemoveAll(targetPath); err != nil {
			fmt.Printf("failed to remove 'mpm-pkg' folder: %s\n", err)
		}
	}

	if err = os.MkdirAll(targetPath, 0775); err != nil {
		return err
	}

	// First collect everything from the required packages.
	for _, req := range requiredPackages {
		reader, err := repo.GetPackageTarReader(req.Name)
		if err != nil {
			return err
		}

		err = extractPackageContent(reader, targetPath, req.Name)
		if err != nil {
			return err
		}
	}

	// Read .capstanignore if exists.
	capstanignorePath := filepath.Join(packageDir, ".capstanignore")
	if _, err := os.Stat(capstanignorePath); os.IsNotExist(err) {
		if verbose {
			fmt.Println("WARN: .capstanignore not found, all files will be uploaded")
		}
		capstanignorePath = ""
	}
	capstanignore, err := core.CapstanignoreInit(capstanignorePath)
	if err != nil {
		return err
	}

	// Now we need to append the content of the current package into the target directory.
	// This should override any file from the required packages.
	err = filepath.Walk(packageDir, func(path string, info os.FileInfo, err error) error {
		if err != nil {
			return err
		}

		link := ""
		// Check whether the current path is a link
		if info.Mode()&os.ModeSymlink == os.ModeSymlink {
			// Get the link target. It is relative to the link.
			//if link, err = filepath.EvalSymlinks(path); err != nil {
			if link, err = os.Readlink(path); err != nil {
				return err
			}
		}

		relPath := strings.TrimPrefix(path, packageDir)

		// Apply meta/run.yaml before ignoring it.
		if relPath == "/meta/run.yaml" {
			// Prepare files with boot commands.
			data, err := ioutil.ReadFile(path)
			if err != nil {
				return err
			}
			if err := persistBootCmdsIntoFiles(data, targetPath, customBoot, ""); err != nil {
				return err
			}
			return nil
		} else if relPath == "/meta" { // Prevent empty `/meta` dir from being uploaded.
			return nil
		}

		// Ignore what needs to be ignored.
		if capstanignore.IsIgnored(relPath) {
			if verbose {
				suffix := ""
				if info.IsDir() {
					suffix = " (entire folder)"
				}
				fmt.Printf(".capstanignore: ignore %s%s\n", relPath, suffix)
			}
			if info.IsDir() {
				return filepath.SkipDir
			}
			return nil
		}

		switch {
		case info.Mode()&os.ModeSymlink == os.ModeSymlink:
			return os.Symlink(link, filepath.Join(targetPath, relPath))

		case info.IsDir():
			return os.MkdirAll(filepath.Join(targetPath, relPath), info.Mode())

		case info.Mode().IsRegular():
			return util.CopyLocalFile(filepath.Join(targetPath, relPath), path)

		default:
			return fmt.Errorf("File %s has unsupported mode %v", path, info.Mode())
		}
	})

	if err != nil {
		return err
	}

	if runtime != nil {
		if err := runtime.OnCollect(targetPath); err != nil {
			return err
		}
	}

	return nil
}

func collectDirectoryContents(packageDir string) (map[string]string, error) {
	packageDir, err := filepath.Abs(packageDir)

	if _, err := os.Stat(packageDir); os.IsNotExist(err) {
		return nil, fmt.Errorf("%s does not exist", packageDir)
	}

	contents := make(map[string]string)

	err = filepath.Walk(packageDir, func(path string, info os.FileInfo, _ error) error {
		relPath := strings.TrimPrefix(path, packageDir)
		// Ignore package's meta data
		if relPath != "" && !strings.HasPrefix(relPath, "/meta") {
			contents[path] = relPath
		}
		return nil
	})

	return contents, err
}

func ImportPackage(repo *util.Repo, packageDir string) error {
	packagePath, err := BuildPackage(packageDir)
	if err != nil {
		return err
	}

	pkg, err := core.ParsePackageManifest(filepath.Join(packageDir, "meta", "package.yaml"))
	if err != nil {
		return err
	}

	defer os.Remove(packagePath)

	// Import the package into the current repository.
	return repo.ImportPackage(pkg, packagePath)
}

func extractPackageContent(tarReader *tar.Reader, target, pkgName string) error {
	for {
		header, err := tarReader.Next()
		if err != nil {
			if err == io.EOF {
				// Have we reached till the end of the tar?
				break
			}
			return err
		}

		if absTarPathMatches(header.Name, "/meta/run.yaml") {
			// Prepare files with boot commands for this package.
			data, err := ioutil.ReadAll(tarReader)
			if err != nil {
				return err
			}
			if err := persistBootCmdsIntoFiles(data, target, "", pkgName); err != nil {
				return err
			}
			continue
		} else if absTarPathMatches(header.Name, "/meta/.*") {
			// Skip other manifest data
			continue
		}

		path := filepath.Join(target, header.Name)
		info := header.FileInfo()

		switch {
		case info.Mode()&os.ModeSymlink == os.ModeSymlink:
			if err := ensureDirectoryStructureForFile(path); err != nil {
				return fmt.Errorf("Could not prepare directory structure for %s: %s", path, err)
			}

			// Create symbolic link. Ignore any error that might occur locally as
			// links can be created dynamically on the VM itself.
			os.Symlink(header.Linkname, path)

		case info.IsDir():
			if err = os.MkdirAll(path, info.Mode()); err != nil {
				return err
			}

		case info.Mode().IsRegular():
			if err := ensureDirectoryStructureForFile(path); err != nil {
				return fmt.Errorf("Could not prepare directory structure for %s: %s", path, err)
			}

			writer, err := os.Create(path)
			if err != nil {
				return err
			}

			_, err = io.Copy(writer, tarReader)
			err = os.Chmod(path, os.FileMode(header.Mode))
			if err != nil {
				return err
			}

			writer.Close()

		default:
			return fmt.Errorf("File %s has unsupported mode %v", path, info.Mode())
		}
	}

	return nil
}

// PullPackage looks for the package in remote repository and tries to import
// it into local repository.
func PullPackage(r *util.Repo, packageName string) error {
	// Try to download the package from the remote repository.
	return r.DownloadPackage(r.URL, packageName)
}

// ensureDirectoryStructureForFile creates directory path for given filepath.
func ensureDirectoryStructureForFile(currfilepath string) error {
	dirpath := filepath.Dir(currfilepath)

	if _, err := os.Stat(dirpath); err != nil {
		if err = os.MkdirAll(dirpath, 0775); err != nil {
			return err
		}
	}

	return nil
}

// DescribePackage describes package with given name without extracting it.
func DescribePackage(repo *util.Repo, packageName string) (string, error) {
	if !repo.PackageExists(packageName) {
		return "", fmt.Errorf("Package %s does not exist in your local repository. Pull it using "+
			"'capstan package pull %s'", packageName, packageName)
	}

	tarReader, err := repo.GetPackageTarReader(packageName)
	if err != nil {
		return "", err
	}

	var pkg *core.Package
	var cmdConf *core.CmdConfig
	var readme string

	for {
		header, err := tarReader.Next()
		if err != nil {
			if err == io.EOF {
				// Have we reached till the end of the tar?
				break
			}
			return "", err
		}

		if absTarPathMatches(header.Name, "/meta/package.yaml") {
			data, err := ioutil.ReadAll(tarReader)
			if err != nil {
				return "", err
			}
			pkg = &core.Package{}
			if err := pkg.Parse(data); err != nil {
				return "", err
			}
		} else if absTarPathMatches(header.Name, "/meta/run.yaml") {
			data, err := ioutil.ReadAll(tarReader)
			if err != nil {
				return "", err
			}
			if cmdConf, err = core.ParsePackageRunManifestData(data); err != nil {
				return "", err
			}
		} else if absTarPathMatches(header.Name, "/meta/README.md") {
			data, err := ioutil.ReadAll(tarReader)
			if err != nil {
				return "", err
			}
			readme = string(data)
		}

		// Stop reading if we have all the information
		if pkg != nil && cmdConf != nil && readme != "" {
			break
		}
	}

	s := fmt.Sprintln("PACKAGE METADATA")
	if pkg != nil {
		s += fmt.Sprintln("name:", pkg.Name)
		s += fmt.Sprintln("title:", pkg.Title)
		s += fmt.Sprintln("author:", pkg.Author)

		if len(pkg.Require) > 0 {
			s += fmt.Sprintln("required packages:")
			for _, r := range pkg.Require {
				s += fmt.Sprintf("   * %s\n", r)
			}
		}
	} else {
		return "", fmt.Errorf("package is not valid: missing meta/package.yaml")
	}

	s += fmt.Sprintln()

	if cmdConf != nil {
		s += fmt.Sprintln("PACKAGE EXECUTION")
		s += fmt.Sprintln("runtime:", cmdConf.RuntimeType)
		if cmdConf.ConfigSetDefault == "" && len(cmdConf.ConfigSets) == 1 {
			for configName := range cmdConf.ConfigSets {
				s += fmt.Sprintln("default configuration:", configName)
			}
		} else {
			s += fmt.Sprintln("default configuration:", cmdConf.ConfigSetDefault)
		}

		s += fmt.Sprintln("-----------------------------------------")
		s += fmt.Sprintf("%-25s | %s\n", "CONFIGURATION NAME", "BOOT COMMAND")
		s += fmt.Sprintln("-----------------------------------------")
		for configName := range cmdConf.ConfigSets {
			bootCmd, err := cmdConf.ConfigSets[configName].GetBootCmd()
			if err != nil {
				return "", err
			}
			s += fmt.Sprintf("%-25s | %s\n", configName, bootCmd)
		}
		s += fmt.Sprintln("-----------------------------------------")
	} else {
		s += fmt.Sprintln("No package execution information was found.")
	}

	s += fmt.Sprintln("")

	if readme != "" {
		s += fmt.Sprintln("PACKAGE DOCUMENTATION")
		s += fmt.Sprintln(readme)
	}

	return s, nil
}

// persistBootCmdsIntoFiles iterates configuration sets and generates bootcmd file for each.
// These files can then be used by OSv bootloader to run thread based on --boot parameter.
// Argument mpmFolder should point to the root of the OSv i.e. mpm-pkg folder. Prefix is used to
// prefix 'default' configuration filename. E.g. prefix "abc" results in filename /run/abc-default.
func persistBootCmdsIntoFiles(runYamlData []byte, mpmFolder, customBoot string, prefix string) error {
	cmdConf, err := core.ParsePackageRunManifestData(runYamlData)
	if err != nil {
		return err
	}

	// Prepare folder to store bootcmd files in.
	targetFolder := filepath.Join(mpmFolder, "run")
	if _, err := os.Stat(targetFolder); err != nil {
		if err = os.MkdirAll(targetFolder, 0775); err != nil {
			return err
		}
	}

	// Calculate bootcmd for each config set and persist it to file.
	for confName := range cmdConf.ConfigSets {
		currConf := cmdConf.ConfigSets[confName]

		// Validate.
		if err := currConf.Validate(); err != nil {
			return fmt.Errorf("Validation failed for configuration set '%s': %s", confName, err)
		}

		// Calculate boot command.
		bootCmd, err := currConf.GetBootCmd()
		if err != nil {
			return err
		}

		// Persist to file.
		cmdFile := filepath.Join(targetFolder, confName)
		if err := ioutil.WriteFile(cmdFile, []byte(bootCmd), 0775); err != nil {
			return err
		}
	}

	// Argument --boot <name> has greater priority than config_set_default in meta/run.yaml
	if customBoot != "" {
		cmdConf.ConfigSetDefault = customBoot
	}

	// TODO: Add symbolic links to point to default configset of each package.
	// Use name 'default' for this package's link and '{prefix}-default' for other.

	return nil
}

type BootOptions struct {
	Cmd        string
	Boot       string
	EnvList    []string
	PackageDir string
}

// GetCmd builds final bootcmd based on three parameters (in this order):
// * --run <commandLine>
// * --boot <customBoot>
// * config_set_default: <> (read from meta/run.yaml within packageDir)
func (b *BootOptions) GetCmd() (string, error) {
	command := ""

	if b.Cmd != "" { // Direct commandLine has highest priority (--run <commandLine>).
		fmt.Println("Command line will be set based on --run parameter")
		command = b.Cmd
	} else if b.Boot != "" { // Configuration name has second-highest priority (--boot <customBoot>).
		fmt.Println("Command line will be set based on --boot parameter")
		command = runtime.BootCmdForScript(b.Boot)
	} else if b.PackageDir != "" { // Default configuration in yaml has third-highest priority (config_set_default: <>).
		if data, err := ioutil.ReadFile(filepath.Join(b.PackageDir, "meta", "run.yaml")); err == nil {
			if cmdConf, err := core.ParsePackageRunManifestData(data); err == nil && cmdConf.ConfigSetDefault != "" {
				fmt.Println("Command line will be set based on config_set_default attribute of meta/run.yaml")
				command = runtime.BootCmdForScript(cmdConf.ConfigSetDefault)
			}
		}
	} else { // Fallback is empty bootcmd.
		fmt.Println("Empty command line will be set for this image")
		command = ""
	}

	// Prepend environment variables to the command.
	if env, err := util.ParseEnvironmentList(b.EnvList); err == nil {
		if command, err = runtime.PrependEnvsPrefix(command, env, false); err != nil {
			return "", err
		}
	} else {
		return "", err
	}

<<<<<<< HEAD
	// Fallback is empty bootcmd.
	fmt.Println("Empty command line will be set for this image")
	return ""
}

// absTarPathMatches tells whether the tar header name matches the path pattern.
// This function is needed since some tar files prefix its header names
// with / and some not. NOTE: 'pathPattern' is always considered absolute path
// regardles if it starts with / or not. 'tarPath' parameter should be header.Name.
func absTarPathMatches(tarPath, pathPattern string) (res bool) {
	pathPattern = strings.TrimPrefix(pathPattern, "/")
	res, _ = regexp.MatchString(fmt.Sprintf("^/?%s$", pathPattern), tarPath)
	return
=======
	return command, nil
>>>>>>> 69cba5d5
}<|MERGE_RESOLUTION|>--- conflicted
+++ resolved
@@ -702,10 +702,7 @@
 		return "", err
 	}
 
-<<<<<<< HEAD
-	// Fallback is empty bootcmd.
-	fmt.Println("Empty command line will be set for this image")
-	return ""
+	return command, nil
 }
 
 // absTarPathMatches tells whether the tar header name matches the path pattern.
@@ -716,7 +713,4 @@
 	pathPattern = strings.TrimPrefix(pathPattern, "/")
 	res, _ = regexp.MatchString(fmt.Sprintf("^/?%s$", pathPattern), tarPath)
 	return
-=======
-	return command, nil
->>>>>>> 69cba5d5
 }